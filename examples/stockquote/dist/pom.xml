<?xml version="1.0" encoding="UTF-8"?>
<project xmlns="http://maven.apache.org/POM/4.0.0" xmlns:xsi="http://www.w3.org/2001/XMLSchema-instance" xsi:schemaLocation="http://maven.apache.org/POM/4.0.0 http://maven.apache.org/maven-v4_0_0.xsd">
    <modelVersion>4.0.0</modelVersion>
    <groupId>org.mule.examples</groupId>
    <artifactId>mule-example-stockquote</artifactId>
    <version>1.0</version>
    <name>Stock Quotes Example</name>
    <packaging>mule</packaging>
    <description>This example demonstrates how to invoke an ASPX web service from Mule and transform the result using XSLT and deserialise the result to a StockQuote javabean. The examples demonstrates invoking the service using REST and SOAP.</description>

    <properties>
<<<<<<< HEAD
        <muleVersion>4.0-SNAPSHOT</muleVersion>
=======
        <muleVersion>3.6.0-M1-SNAPSHOT</muleVersion>
>>>>>>> 966e058e
        <jaxbVersion>2.1.9-osgi</jaxbVersion>
    </properties>

    <dependencies>
        <dependency>
            <groupId>org.mule.modules</groupId>
            <artifactId>mule-module-cxf</artifactId>
            <version>${muleVersion}</version>
        </dependency>
        <dependency>
            <groupId>org.mule.transports</groupId>
            <artifactId>mule-transport-vm</artifactId>
            <version>${muleVersion}</version>
        </dependency>
        <dependency>
            <groupId>org.mule.transports</groupId>
            <artifactId>mule-transport-http</artifactId>
            <version>${muleVersion}</version>
        </dependency>
        <dependency>
            <groupId>org.mule.modules</groupId>
            <artifactId>mule-module-xml</artifactId>
            <version>${muleVersion}</version>
        </dependency>

        <!-- test dependencies -->
        <dependency>
            <groupId>org.mule.tests</groupId>
            <artifactId>mule-tests-functional</artifactId>
            <version>${muleVersion}</version>
            <scope>test</scope>
        </dependency>
        <dependency>
            <groupId>org.mule.modules</groupId>
            <artifactId>mule-module-client</artifactId>
            <version>${muleVersion}</version>
            <scope>test</scope>
        </dependency>
        <dependency>
            <groupId>org.mule.modules</groupId>
            <artifactId>mule-module-scripting</artifactId>
            <version>${muleVersion}</version>
            <scope>test</scope>
        </dependency>
        <dependency>
            <groupId>com.sun.xml.bind</groupId>
            <artifactId>jaxb-impl</artifactId>
            <version>${jaxbVersion}</version>
            <scope>test</scope>
        </dependency>
        <dependency>        
            <groupId>com.sun.xml.bind</groupId>
            <artifactId>jaxb-xjc</artifactId>
            <version>${jaxbVersion}</version>
            <scope>test</scope>
        </dependency> 
    </dependencies>

    <repositories>
        <repository>
            <id>mule-releases</id>
            <name>Mule Dependencies</name>
            <url>https://repository.mulesoft.org/nexus/content/repositories/releases/</url>
        </repository>
        <repository>
            <id>mule-snapshots</id>
            <name>Mule snapshots</name>
            <url>https://repository.mulesoft.org/nexus/content/repositories/snapshots/</url>
            <snapshots>
                <enabled>true</enabled>
            </snapshots>
            <releases>
                <enabled>false</enabled>
            </releases>
        </repository>
        <repository>
            <id>mule-deps</id>
            <name>Mule Dependencies</name>
            <url>http://dist.codehaus.org/mule/dependencies/maven2</url>
        </repository>
    </repositories>

    <pluginRepositories>
        <pluginRepository>
            <id>apache-plugin-snapshots</id>
            <name>Apache Maven Plugins Snapshot Repository</name>
            <url>http://people.apache.org/maven-snapshot-repository</url>
            <snapshots>
                <enabled>true</enabled>
            </snapshots>
            <releases>
                <enabled>false</enabled>
            </releases>
        </pluginRepository>
    </pluginRepositories>

    <build>
        <defaultGoal>install</defaultGoal>
        <finalName>${project.artifactId}</finalName>

        <plugins>
            <plugin>
                <groupId>org.apache.maven.plugins</groupId>
                <artifactId>maven-compiler-plugin</artifactId>
                <version>2.3.2</version>
                <configuration>
                    <source>1.7</source>
                    <target>1.7</target>
                    <encoding>ISO-8859-1</encoding>
                </configuration>
            </plugin>
            <plugin>
                <groupId>org.mule.tools</groupId>
                <artifactId>maven-mule-plugin</artifactId>
                <version>1.7</version>
                <extensions>true</extensions>
                <configuration>
                    <copyToAppsDirectory>true</copyToAppsDirectory>
                </configuration>
            </plugin>
        </plugins>
    </build>
</project><|MERGE_RESOLUTION|>--- conflicted
+++ resolved
@@ -9,11 +9,7 @@
     <description>This example demonstrates how to invoke an ASPX web service from Mule and transform the result using XSLT and deserialise the result to a StockQuote javabean. The examples demonstrates invoking the service using REST and SOAP.</description>
 
     <properties>
-<<<<<<< HEAD
         <muleVersion>4.0-SNAPSHOT</muleVersion>
-=======
-        <muleVersion>3.6.0-M1-SNAPSHOT</muleVersion>
->>>>>>> 966e058e
         <jaxbVersion>2.1.9-osgi</jaxbVersion>
     </properties>
 
