/*
 * Copyright (c) MuleSoft, Inc.  All rights reserved.  http://www.mulesoft.com
 * The software in this package is published under the terms of the CPAL v1.0
 * license, a copy of which has been included with this distribution in the
 * LICENSE.txt file.
 */
package org.mule.transport.jms;

import org.mule.api.DefaultMuleException;
import org.mule.api.MuleContext;
import org.mule.api.MuleException;
import org.mule.api.MuleRuntimeException;
import org.mule.api.construct.FlowConstruct;
import org.mule.api.context.notification.ClusterNodeNotificationListener;
import org.mule.api.context.notification.ConnectionNotificationListener;
import org.mule.api.endpoint.ImmutableEndpoint;
import org.mule.api.endpoint.InboundEndpoint;
import org.mule.api.lifecycle.InitialisationException;
import org.mule.api.lifecycle.StartException;
import org.mule.api.processor.MessageProcessor;
import org.mule.api.transaction.Transaction;
import org.mule.api.transaction.TransactionException;
import org.mule.api.transport.ReplyToHandler;
import org.mule.config.ExceptionHelper;
import org.mule.config.i18n.CoreMessages;
import org.mule.config.i18n.MessageFactory;
import org.mule.context.notification.ClusterNodeNotification;
import org.mule.context.notification.ConnectionNotification;
import org.mule.context.notification.NotificationException;
import org.mule.module.bti.transaction.TransactionManagerWrapper;
import org.mule.routing.MessageFilter;
import org.mule.transaction.TransactionCoordination;
import org.mule.transport.AbstractConnector;
import org.mule.transport.ConnectException;
import org.mule.transport.jms.filters.JmsSelectorFilter;
import org.mule.transport.jms.i18n.JmsMessages;
import org.mule.transport.jms.jndi.JndiNameResolver;
import org.mule.transport.jms.jndi.SimpleJndiNameResolver;
import org.mule.transport.jms.redelivery.AutoDiscoveryRedeliveryHandlerFactory;
import org.mule.transport.jms.redelivery.RedeliveryHandlerFactory;
import org.mule.transport.jms.xa.BitronixConnectionFactoryWrapper;
import org.mule.transport.jms.xa.BitronixJmsXaConnectionFactoryProvider;
import org.mule.transport.jms.xa.ConnectionFactoryWrapper;
import org.mule.util.BeanUtils;

import java.text.MessageFormat;
import java.util.Map;
import java.util.concurrent.atomic.AtomicInteger;

import javax.jms.Connection;
import javax.jms.ConnectionFactory;
import javax.jms.ExceptionListener;
import javax.jms.JMSException;
import javax.jms.MessageConsumer;
import javax.jms.MessageProducer;
import javax.jms.Session;
import javax.jms.TemporaryQueue;
import javax.jms.TemporaryTopic;
import javax.jms.XAConnectionFactory;
import javax.naming.CommunicationException;
import javax.naming.NamingException;

import bitronix.tm.resource.jms.PoolingConnectionFactory;

/**
 * <code>JmsConnector</code> is a JMS 1.0.2b compliant connector that can be used
 * by a Mule endpoint. The connector supports all JMS functionality including topics
 * and queues, durable subscribers, acknowledgement modes and local transactions.
 */

public class JmsConnector extends AbstractConnector implements ExceptionListener
{

    public static final String JMS = "jms";

    /**
     * Indicates that Mule should throw an exception on any redelivery attempt.
     */
    public static final int REDELIVERY_FAIL_ON_FIRST = 0;

    public static final int REDELIVERY_IGNORE = -1;

    private AtomicInteger receiverReportedExceptionCount = new AtomicInteger();

    ////////////////////////////////////////////////////////////////////////
    // Properties
    ////////////////////////////////////////////////////////////////////////

    private int acknowledgementMode = Session.AUTO_ACKNOWLEDGE;

    private String clientId;

    private boolean durable;

    private boolean noLocal;

    private boolean persistentDelivery;

    private boolean honorQosHeaders;

    private int maxRedelivery = REDELIVERY_FAIL_ON_FIRST;

    private boolean cacheJmsSessions = false;

    /**
     * Whether to create a consumer on connect.
     */
    private boolean eagerConsumer = true;

    ////////////////////////////////////////////////////////////////////////
    // JMS Connection
    ////////////////////////////////////////////////////////////////////////

    /**
     * JMS Connection, not settable by the user.
     */
    private Connection connection;

    private ConnectionFactory connectionFactory;

    private Map connectionFactoryProperties;

    public String username = null;

    public String password = null;

    ////////////////////////////////////////////////////////////////////////
    // JNDI Connection
    ////////////////////////////////////////////////////////////////////////
    private String jndiProviderUrl;

    private String jndiInitialFactory;

    private Map jndiProviderProperties;

    private String connectionFactoryJndiName;

    private boolean jndiDestinations = false;

    private boolean forceJndiDestinations = false;

    /**
     * Resolves JNDI names if the connector uses {@link #jndiDestinations}
     */
    private JndiNameResolver jndiNameResolver;

    ////////////////////////////////////////////////////////////////////////
    // Strategy classes
    ////////////////////////////////////////////////////////////////////////

    private String specification = JmsConstants.JMS_SPECIFICATION_102B;

    private JmsSupport jmsSupport;

    private JmsTopicResolver topicResolver;

    private RedeliveryHandlerFactory redeliveryHandlerFactory;

    /**
     * determines whether a temporary JMSReplyTo destination will be used when using synchronous outbound JMS endpoints
     */
    private boolean disableTemporaryReplyToDestinations = false;

    /**
     * If disableTemporaryReplyToDestinations = "true", this flag causes the original JMS Message to be returned as a
     * synchronous response with any properties set on it by the JMS Provider (e.g., JMSMessageID).
     *
     * @see EE-1688/MULE-3059
     */
    private boolean returnOriginalMessageAsReply = false;

    /**
     * In-container embedded mode disables some features for strict Java EE compliance.
     */
    private boolean embeddedMode;

    /**
     * Overrides XaResource.isSameRM() result. Needed for IBM WMQ XA
     * implementation (set to 'false'). Default value is null (don't override).
     */
    private Boolean sameRMOverrideValue;

    ////////////////////////////////////////////////////////////////////////
    // Methods
    ////////////////////////////////////////////////////////////////////////

    /* Register the Jms Exception reader if this class gets loaded */

    static
    {
        ExceptionHelper.registerExceptionReader(new JmsExceptionReader());
    }

    public JmsConnector(MuleContext context)
    {
        super(context);
    }

    public String getProtocol()
    {
        return JMS;
    }

    @Override
    protected void doInitialise() throws InitialisationException
    {
        if (topicResolver == null)
        {
            topicResolver = new DefaultJmsTopicResolver(this);
        }
        if (redeliveryHandlerFactory == null)
        {
            redeliveryHandlerFactory = new AutoDiscoveryRedeliveryHandlerFactory(this);
        }

        try
        {
            muleContext.registerListener(new ConnectionNotificationListener<ConnectionNotification>()
            {
                public void onNotification(ConnectionNotification notification)
                {
                    if (notification.getAction() == ConnectionNotification.CONNECTION_DISCONNECTED
                        || notification.getAction() == ConnectionNotification.CONNECTION_FAILED)
                    {
                        // Remove all dispatchers as any cached session will be invalidated
                        clearDispatchers();
                        // TODO should we dispose receivers here as well (in case they are
                        // transactional)
                        // gives a harmless NPE at
                        // AbstractConnector.connect(AbstractConnector.java:927)
                        // disposeReceivers();
                    }
                }

            }, getName());


        }
        catch (NotificationException nex)
        {
            throw new InitialisationException(nex, this);
        }

        if (jmsSupport == null)
        {
            jmsSupport = createJmsSupport();
        }
    }

    /**
     * A factory method to create various JmsSupport class versions.
     *
     * @see JmsSupport
     * @return JmsSupport instance
     */
    protected JmsSupport createJmsSupport()
    {
        final JmsSupport result;
        if (JmsConstants.JMS_SPECIFICATION_102B.equals(specification))
        {
            result = new Jms102bSupport(this);
        }
        else
        {
            result = new Jms11Support(this);
        }

        return result;
    }

    protected ConnectionFactory createConnectionFactory() throws NamingException, MuleException
    {
        // if an initial factory class was configured that takes precedence over the 
        // spring-configured connection factory or the one that our subclasses may provide
        if (jndiInitialFactory != null || jndiNameResolver != null)
        {
            if (jndiNameResolver == null)
            {
                jndiNameResolver = createDefaultJndiResolver();
            }
            jndiNameResolver.initialise();

            Object temp = jndiNameResolver.lookup(connectionFactoryJndiName);
            if (temp instanceof ConnectionFactory)
            {
                return (ConnectionFactory) temp;
            }
            else
            {
                throw new DefaultMuleException(
                        JmsMessages.invalidResourceType(ConnectionFactory.class, temp));
            }
        }
        else
        {
            // don't look up objects from JNDI in any case
            jndiDestinations = false;
            forceJndiDestinations = false;

            // don't use JNDI. Use the spring-configured connection factory if that's provided
            if (connectionFactory != null)
            {
                return connectionFactory;
            }

            // no spring-configured connection factory. See if there is a default one (e.g. from
            // subclass)
            ConnectionFactory factory;
            try
            {
                factory = getDefaultConnectionFactory();
            }
            catch (Exception e)
            {
                throw new DefaultMuleException(e);
            }
            if (factory == null)
            {
                // no connection factory ... give up
                throw new DefaultMuleException(JmsMessages.noConnectionFactoryConfigured());
            }
            return factory;
        }
    }

    private JndiNameResolver createDefaultJndiResolver()
    {
        if (logger.isDebugEnabled())
        {
            logger.debug("Creating default JndiNameResolver");
        }

        SimpleJndiNameResolver jndiContextFactory = new SimpleJndiNameResolver();
        jndiContextFactory.setJndiProviderUrl(jndiProviderUrl);
        jndiContextFactory.setJndiInitialFactory(jndiInitialFactory);
        jndiContextFactory.setJndiProviderProperties(jndiProviderProperties);

        return jndiContextFactory;
    }

    /**
     * Override this method to provide a default ConnectionFactory for a vendor-specific JMS Connector.
     * @throws Exception
     */
    protected ConnectionFactory getDefaultConnectionFactory() throws Exception
    {
        return null;
    }

    @Override
    protected void doDispose()
    {
        if (connection != null)
        {
            try
            {
                connection.close();
            }
            catch (JMSException e)
            {
                logger.error("Jms connector failed to dispose properly: ", e);
            }
            connection = null;
        }

        if (connectionFactory != null && connectionFactory instanceof BitronixConnectionFactoryWrapper)
        {
            ((BitronixConnectionFactoryWrapper) connectionFactory).close();
        }

        if (jndiNameResolver != null)
        {
            jndiNameResolver.dispose();
        }
    }

    protected Object lookupFromJndi(String jndiName) throws NamingException
    {
        try
        {
            return jndiNameResolver.lookup(jndiName);
        }
        catch (CommunicationException ce)
        {
            try
            {
                final Transaction tx = TransactionCoordination.getInstance().getTransaction();
                if (tx != null)
                {
                    tx.setRollbackOnly();
                }
            }
            catch (TransactionException e)
            {
                throw new MuleRuntimeException(
                        MessageFactory.createStaticMessage("Failed to mark transaction for rollback: "), e);
            }

            // re-throw
            throw ce;
        }
    }

    protected Connection createConnection() throws MuleException, JMSException
    {
        if (connectionFactory == null)
        {
            try
            {
                connectionFactory = this.createConnectionFactory();
            }
            catch (NamingException ne)
            {
                throw new DefaultMuleException(JmsMessages.errorCreatingConnectionFactory(), ne);
            }
        }
        if ((connectionFactoryProperties != null) && !connectionFactoryProperties.isEmpty())
        {
            // apply connection factory properties
            BeanUtils.populateWithoutFail(connectionFactory, connectionFactoryProperties, true);
        }
        connectionFactory = createConnectionFactoryWrapper(connectionFactory);

        Connection connection;

        if (username != null)
        {
            connection = jmsSupport.createConnection(connectionFactory, username, password);
        }
        else
        {
            connection = jmsSupport.createConnection(connectionFactory);
        }

        if (connection != null)
        {
            // EE-1901: only sets the clientID if it was not already set
            if (clientId != null && !clientId.equals(connection.getClientID()))
            {
                connection.setClientID(getClientId());
            }
            if (!embeddedMode)
            {
                connection.setExceptionListener(this);
            }
        }
        return connection;
    }

    private ConnectionFactory createConnectionFactoryWrapper(ConnectionFactory connectionFactory) throws InitialisationException
    {
        ConnectionFactory wrappedConnectionFactory = connectionFactory;
        if (connectionFactory instanceof PoolingConnectionFactory || connectionFactory instanceof ConnectionFactoryWrapper)
        {
            return connectionFactory;
        }
        try
        {
            if (connectionFactory instanceof XAConnectionFactory && muleContext.getTransactionManager() instanceof TransactionManagerWrapper)
            {
                synchronized (BitronixJmsXaConnectionFactoryProvider.class)
                {
                    //TODO change once BTM-131 get's fixed
                    BitronixJmsXaConnectionFactoryProvider.xaConnectionFactoryProvided = connectionFactory;
                    PoolingConnectionFactory poolingConnectionFactory = new PoolingConnectionFactory();
                    poolingConnectionFactory.setClassName(BitronixJmsXaConnectionFactoryProvider.class.getCanonicalName());
                    poolingConnectionFactory.setAutomaticEnlistingEnabled(false);
                    poolingConnectionFactory.setMaxPoolSize(100);
                    poolingConnectionFactory.setMaxIdleTime(1);
                    poolingConnectionFactory.setCacheProducersConsumers(false);
                    poolingConnectionFactory.setAllowLocalTransactions(true);
                    poolingConnectionFactory.setUniqueName(muleContext.getConfiguration().getId() + "-" + getName());
                    poolingConnectionFactory.init();
                    wrappedConnectionFactory = new BitronixConnectionFactoryWrapper(poolingConnectionFactory);
                }
            }
            else
            {
                if (connectionFactory instanceof XAConnectionFactory && muleContext.getTransactionManager() != null)
                {
                    wrappedConnectionFactory = new ConnectionFactoryWrapper(connectionFactory, sameRMOverrideValue);
                }
            }
            return wrappedConnectionFactory;
        }
        catch (Exception e)
        {
            throw new InitialisationException(e, this);
        }
    }

    @Override
    public void connect() throws Exception {
        if (muleContext.isPrimaryPollingInstance() || clientId == null)
        {
            super.connect();
        }
        else
        {
            muleContext.registerListener(new ClusterNodeNotificationListener<ClusterNodeNotification>()
            {
                @Override
                public void onNotification(ClusterNodeNotification notification)
                {
                    try
                    {
                        JmsConnector.this.connect();
                    }
                    catch (Exception e)
                    {
                        throw new MuleRuntimeException(e);
                    }
                }
            });
        }
    }

    public void onException(JMSException jmsException)
    {
        final JmsConnector jmsConnector = JmsConnector.this;
        Map receivers = jmsConnector.getReceivers();
        boolean isMultiConsumerReceiver = false;

        if (!receivers.isEmpty())
        {
            Map.Entry entry = (Map.Entry) receivers.entrySet().iterator().next();
            if (entry.getValue() instanceof MultiConsumerJmsMessageReceiver)
            {
                isMultiConsumerReceiver = true;
            }
        }

        int expectedReceiverCount = isMultiConsumerReceiver ? 1 :
                                    (jmsConnector.getReceivers().size() * jmsConnector.getNumberOfConcurrentTransactedReceivers());

        if (logger.isDebugEnabled())
        {
            logger.debug("About to recycle myself due to remote JMS connection shutdown but need "
                         + "to wait for all active receivers to report connection loss. Receiver count: "
                         + (receiverReportedExceptionCount.get() + 1) + '/' + expectedReceiverCount);
        }

        if (receiverReportedExceptionCount.incrementAndGet() >= expectedReceiverCount)
        {
            receiverReportedExceptionCount.set(0);
            muleContext.getExceptionListener().handleException(new ConnectException(jmsException, this));
        }
    }

    @Override
    protected void doConnect() throws Exception
    {
        connection = createConnection();
<<<<<<< HEAD
        if (isStarted())
=======
        if ((connectionFactoryProperties != null) && !connectionFactoryProperties.isEmpty())
        {
            // apply connection factory properties
            BeanUtils.populateWithoutFail(connectionFactory, connectionFactoryProperties, true);
        }
        if (isStarted() || startOnConnect)
>>>>>>> 0c8fafa7
        {
            connection.start();
        }
    }

    @Override
    protected void doDisconnect() throws Exception
    {
        try
        {
            if (connection != null)
            {
                // Ignore exceptions while closing the connection
                if (!embeddedMode)
                {
                    connection.setExceptionListener(null);
                }
                connection.close();
            }
        }
        finally
        {
            connection = null;
        }
    }

    @Override
    protected Object getReceiverKey(FlowConstruct flowConstruct, InboundEndpoint endpoint)
    {
        return flowConstruct.getName() + "~" + endpoint.getEndpointURI().getAddress();
    }

    public Session getSessionFromTransaction()
    {
        Transaction tx = TransactionCoordination.getInstance().getTransaction();
        if (tx != null)
        {
            if (tx.hasResource(connection))
            {
                if (logger.isDebugEnabled())
                {
                    logger.debug("Retrieving jms session from current transaction " + tx);
                }

                Session session = (Session) tx.getResource(connection);

                if (logger.isDebugEnabled())
                {
                    logger.debug("Using " + session + " bound to transaction " + tx);
                }

                return session;
            }
        }
        return null;
    }

    public Session getSession(ImmutableEndpoint endpoint) throws JMSException
    {
        final boolean topic = getTopicResolver().isTopic(endpoint);
        return getSession(endpoint.getTransactionConfig().isTransacted(), topic);
    }
    
    public Session createSession(ImmutableEndpoint endpoint) throws JMSException
    {
        return createSession(endpoint.getTransactionConfig().isTransacted(),getTopicResolver().isTopic(endpoint));
    }

    public Session getSession(boolean transacted, boolean topic) throws JMSException
    {
        Session session = getSessionFromTransaction();
        if (session != null)
        {
            return session;
        }

        Transaction tx = TransactionCoordination.getInstance().getTransaction();

        session = createSession(transacted, topic);

        if (logger.isDebugEnabled())
        {
            logger.debug(MessageFormat.format(
                    "Retrieved new jms session from connection: " +
                    "topic={0}, transacted={1}, ack mode={2}, nolocal={3}: {4}",
                    topic, transacted, acknowledgementMode, noLocal, session));
        }

        if (tx != null)
        {
            logger.debug("Binding session " + session + " to current transaction " + tx);
            try
            {
                tx.bindResource(connection, session);
            }
            catch (TransactionException e)
            {
                closeQuietly(session);
                throw new RuntimeException("Could not bind session to current transaction", e);
            }
        }
        return session;
    }

    private Session createSession(boolean transacted, boolean topic) throws JMSException
    {
        Session session;
        session = jmsSupport.createSession(connection, topic, transacted, acknowledgementMode, noLocal);
        return session;
    }

    @Override
    protected void doStart() throws MuleException
    {
        //TODO: This should never be null or an exception should be thrown
        if (connection != null)
        {
            try
            {
                connection.start();
            }
            catch (JMSException e)
            {
                throw new StartException(CoreMessages.failedToStart("Jms Connection"), e, this);
            }
        }

        if (jndiNameResolver != null)
        {
            jndiNameResolver.start();
        }
    }


    /**
     * Closes a session if there is no active transaction in the current thread, otherwise the
     * session will continue active until there is a direct call to close it.
     *
     * @param session the session that ill be closed if there is an active transaction.
     */
    public void closeSessionIfNoTransactionActive(Session session)
    {
        final Transaction transaction = TransactionCoordination.getInstance().getTransaction();
        if (transaction == null)
        {
            if (logger.isDebugEnabled())
            {
                logger.error("Closing non-TX session: " + session);
            }
            closeQuietly(session);
        }
        else if (logger.isDebugEnabled())
        {
            logger.error("Not closing TX session: " + session);
        }
    }

    @Override
    protected void doStop() throws MuleException
    {
        if (connection != null)
        {
            try
            {
                connection.stop();
            }
            catch (Exception e)
            {
                // this exception may be thrown when the broker is shut down, but the
                // stop process should continue all the same
                logger.warn("Jms connection failed to stop properly: ", e);
            }
        }

        if (jndiNameResolver != null)
        {
            jndiNameResolver.stop();
        }
    }

    @Override
    public ReplyToHandler getReplyToHandler(ImmutableEndpoint endpoint)
    {
        return new JmsReplyToHandler(this);
    }

    /**
     * This method may be overridden in case a certain JMS implementation does not
     * support all the standard JMS properties.
     */
    public boolean supportsProperty(String property)
    {
        return true;
    }

    /**
     * This method may be overridden in order to apply pre-processing to the message
     * as soon as it arrives.
     *
     * @param message - the incoming message
     * @param session - the JMS session
     * @return the preprocessed message
     */
    public javax.jms.Message preProcessMessage(javax.jms.Message message, Session session) throws Exception
    {
        return message;
    }

    /**
     * Closes the MessageProducer
     *
     * @param producer
     * @throws JMSException
     */
    public void close(MessageProducer producer) throws JMSException
    {
        if (producer != null)
        {
            if (logger.isDebugEnabled())
            {
                logger.debug("Closing producer: " + producer);
            }
            producer.close();
        }
        else if (logger.isDebugEnabled())
        {
            logger.debug("Producer is null, nothing to close");
        }
    }

    /**
     * Closes the MessageProducer without throwing an exception (an error message is
     * logged instead).
     *
     * @param producer
     */
    public void closeQuietly(MessageProducer producer)
    {
        try
        {
            close(producer);
        }
        catch (Exception e)
        {
            logger.warn("Failed to close jms message producer: " + e.getMessage());
        }
    }

    /**
     * Closes the MessageConsumer
     *
     * @param consumer
     * @throws JMSException
     */
    public void close(MessageConsumer consumer) throws JMSException
    {
        if (consumer != null)
        {
            if (logger.isDebugEnabled())
            {
                logger.debug("Closing consumer: " + consumer);
            }
            consumer.close();
        }
        else if (logger.isDebugEnabled())
        {
            logger.debug("Consumer is null, nothing to close");
        }
    }

    /**
     * Closes the MessageConsumer without throwing an exception (an error message is
     * logged instead).
     *
     * @param consumer
     */
    public void closeQuietly(MessageConsumer consumer)
    {
        try
        {
            close(consumer);
        }
        catch (Exception e)
        {
            logger.warn("Failed to close jms message consumer: " + e.getMessage());
        }
    }

    /**
     * Closes the MuleSession
     *
     * @param session
     * @throws JMSException
     */
    public void close(Session session) throws JMSException
    {
        if (session != null)
        {
            if (logger.isDebugEnabled())
            {
                logger.debug("Closing session " + session);
            }
            session.close();
        }
    }

    /**
     * Closes the MuleSession without throwing an exception (an error message is logged
     * instead).
     *
     * @param session
     */
    public void closeQuietly(Session session)
    {
        if (session != null)
        {
            try
            {
                close(session);
            }
            catch (Exception e)
            {
                logger.warn("Failed to close jms session consumer: " + e.getMessage());
            }
            finally
            {
                session = null;
            }
        }
    }

    /**
     * Closes the TemporaryQueue
     *
     * @param tempQueue
     * @throws JMSException
     */
    public void close(TemporaryQueue tempQueue) throws JMSException
    {
        if (tempQueue != null)
        {
            tempQueue.delete();
        }
    }

    /**
     * Closes the TemporaryQueue without throwing an exception (an error message is
     * logged instead).
     *
     * @param tempQueue
     */
    public void closeQuietly(TemporaryQueue tempQueue)
    {
        try
        {
            close(tempQueue);
        }
        catch (Exception e)
        {
            if (logger.isWarnEnabled())
            {
                String queueName = "";
                try
                {
                    queueName = tempQueue.getQueueName();
                }
                catch (JMSException innerEx)
                {
                    // ignore, we are just trying to get the queue name
                }
                logger.warn(MessageFormat.format(
                        "Failed to delete a temporary queue ''{0}'' Reason: {1}",
                        queueName, e.getMessage()));
            }
        }
    }

    /**
     * Closes the TemporaryTopic
     *
     * @param tempTopic
     * @throws JMSException
     */
    public void close(TemporaryTopic tempTopic) throws JMSException
    {
        if (tempTopic != null)
        {
            tempTopic.delete();
        }
    }

    /**
     * Closes the TemporaryTopic without throwing an exception (an error message is
     * logged instead).
     *
     * @param tempTopic
     */
    public void closeQuietly(TemporaryTopic tempTopic)
    {
        try
        {
            close(tempTopic);
        }
        catch (Exception e)
        {
            if (logger.isWarnEnabled())
            {
                String topicName = "";
                try
                {
                    topicName = tempTopic.getTopicName();
                }
                catch (JMSException innerEx)
                {
                    // ignore, we are just trying to get the topic name
                }
                logger.warn("Failed to delete a temporary topic " + topicName + ": " + e.getMessage());
            }
        }
    }

    ////////////////////////////////////////////////////////////////////////
    // Getters and Setters
    ////////////////////////////////////////////////////////////////////////

    /**
     * @return Returns the connection.
     */
    public Connection getConnection()
    {
        return connection;
    }

    protected void setConnection(Connection connection)
    {
        this.connection = connection;
    }

    /**
     * @return Returns the acknowledgeMode.
     */
    public int getAcknowledgementMode()
    {
        return acknowledgementMode;
    }

    /**
     * @param acknowledgementMode The acknowledgementMode to set.
     */
    public void setAcknowledgementMode(int acknowledgementMode)
    {
        this.acknowledgementMode = acknowledgementMode;
    }

    /**
     * @return Returns the durable.
     */
    public boolean isDurable()
    {
        return durable;
    }

    /**
     * @param durable The durable to set.
     */
    public void setDurable(boolean durable)
    {
        this.durable = durable;
    }

    /**
     * @return Returns the noLocal.
     */
    public boolean isNoLocal()
    {
        return noLocal;
    }

    /**
     * @param noLocal The noLocal to set.
     */
    public void setNoLocal(boolean noLocal)
    {
        this.noLocal = noLocal;
    }

    /**
     * @return Returns the persistentDelivery.
     */
    public boolean isPersistentDelivery()
    {
        return persistentDelivery;
    }

    /**
     * @param persistentDelivery The persistentDelivery to set.
     */
    public void setPersistentDelivery(boolean persistentDelivery)
    {
        this.persistentDelivery = persistentDelivery;
    }

    public JmsSupport getJmsSupport()
    {
        return jmsSupport;
    }

    public void setJmsSupport(JmsSupport jmsSupport)
    {
        this.jmsSupport = jmsSupport;
    }

    public String getSpecification()
    {
        return specification;
    }

    public void setSpecification(String specification)
    {
        if (JmsConstants.JMS_SPECIFICATION_11.equals(specification)
            || (JmsConstants.JMS_SPECIFICATION_102B.equals(specification)))
        {
            this.specification = specification;
        }
        else
        {
            throw new IllegalArgumentException(
                    "JMS specification needs to be one of the defined values in JmsConstants but was: "
                    + specification);
        }
    }

    public String getUsername()
    {
        return username;
    }

    public void setUsername(String username)
    {
        this.username = username;
    }

    public String getPassword()
    {
        return password;
    }

    public void setPassword(String password)
    {
        this.password = password;
    }

    public String getClientId()
    {
        return clientId;
    }

    public void setClientId(String clientId)
    {
        this.clientId = clientId;
    }

    public int getMaxRedelivery()
    {
        return maxRedelivery;
    }

    public void setMaxRedelivery(int maxRedelivery)
    {
        this.maxRedelivery = maxRedelivery;
    }

    @Override
    public boolean isResponseEnabled()
    {
        return true;
    }


    /**
     * Getter for property 'topicResolver'.
     *
     * @return Value for property 'topicResolver'.
     */
    public JmsTopicResolver getTopicResolver()
    {
        return topicResolver;
    }

    /**
     * Setter for property 'topicResolver'.
     *
     * @param topicResolver Value to set for property 'topicResolver'.
     */
    public void setTopicResolver(final JmsTopicResolver topicResolver)
    {
        this.topicResolver = topicResolver;
    }

    /**
     * Getter for property 'eagerConsumer'. Default
     * is {@code true}.
     *
     * @return Value for property 'eagerConsumer'.
     * @see #eagerConsumer
     */
    public boolean isEagerConsumer()
    {
        return eagerConsumer;
    }

    /**
     * A value of {@code true} will create a consumer on
     * connect, in contrast to lazy instantiation in the poll loop.
     * This setting very much depends on the JMS vendor.
     * Affects transactional receivers, typical symptoms are:
     * <ul>
     * <li> consumer thread hanging forever, though a message is
     * available
     * <li>failure to consume the first message (the rest
     * are fine)
     * </ul>
     * <p/>
     *
     * @param eagerConsumer Value to set for property 'eagerConsumer'.
     * @see #eagerConsumer
     * @see org.mule.transport.jms.XaTransactedJmsMessageReceiver
     */
    public void setEagerConsumer(final boolean eagerConsumer)
    {
        this.eagerConsumer = eagerConsumer;
    }

    public boolean isCacheJmsSessions()
    {
        return cacheJmsSessions;
    }

    public void setCacheJmsSessions(boolean cacheJmsSessions)
    {
        this.cacheJmsSessions = cacheJmsSessions;
    }

    public ConnectionFactory getConnectionFactory()
    {
        return connectionFactory;
    }

    public void setConnectionFactory(ConnectionFactory connectionFactory)
    {
        this.connectionFactory = connectionFactory;
    }

    public RedeliveryHandlerFactory getRedeliveryHandlerFactory()
    {
        return redeliveryHandlerFactory;
    }

    public void setRedeliveryHandlerFactory(RedeliveryHandlerFactory redeliveryHandlerFactory)
    {
        this.redeliveryHandlerFactory = redeliveryHandlerFactory;
    }

    /**
     * Sets the <code>honorQosHeaders</code> property, which determines whether
     * {@link JmsMessageDispatcher} should honor incoming message's QoS headers
     * (JMSPriority, JMSDeliveryMode).
     *
     * @param honorQosHeaders <code>true</code> if {@link JmsMessageDispatcher}
     *                        should honor incoming message's QoS headers; otherwise
     *                        <code>false</code> Default is <code>false</code>, meaning that
     *                        connector settings will override message headers.
     */
    public void setHonorQosHeaders(boolean honorQosHeaders)
    {
        this.honorQosHeaders = honorQosHeaders;
    }

    /**
     * Gets the value of <code>honorQosHeaders</code> property.
     *
     * @return <code>true</code> if <code>JmsMessageDispatcher</code> should
     *         honor incoming message's QoS headers; otherwise <code>false</code>
     *         Default is <code>false</code>, meaning that connector settings will
     *         override message headers.
     */
    public boolean isHonorQosHeaders()
    {
        return honorQosHeaders;
    }

    /**
     * @deprecated use a {@link JndiNameResolver} instead of access this property
     */
    @Deprecated
    public String getJndiInitialFactory()
    {
        return jndiInitialFactory;
    }

    /**
     * @deprecated use a {@link JndiNameResolver} instead of access this property
     */
    @Deprecated
    public void setJndiInitialFactory(String jndiInitialFactory)
    {
        this.jndiInitialFactory = jndiInitialFactory;
    }

    /**
     * @deprecated use a {@link JndiNameResolver} instead of access this property
     */
    @Deprecated
    public String getJndiProviderUrl()
    {
        return jndiProviderUrl;
    }

    /**
     * @deprecated use a {@link JndiNameResolver} instead of access this property
     */
    @Deprecated
    public void setJndiProviderUrl(String jndiProviderUrl)
    {
        this.jndiProviderUrl = jndiProviderUrl;
    }

    /**
     * @deprecated use a {@link JndiNameResolver} instead of access this property
     */
    @Deprecated
    public Map getJndiProviderProperties()
    {
        return jndiProviderProperties;
    }

    /**
     * @deprecated use a {@link JndiNameResolver} instead of access this property
     */
    @Deprecated
    public void setJndiProviderProperties(Map jndiProviderProperties)
    {
        this.jndiProviderProperties = jndiProviderProperties;
    }

    public JndiNameResolver getJndiNameResolver()
    {
        return jndiNameResolver;
    }

    public void setJndiNameResolver(JndiNameResolver jndiNameResolver)
    {
        this.jndiNameResolver = jndiNameResolver;
    }

    public String getConnectionFactoryJndiName()
    {
        return connectionFactoryJndiName;
    }

    public void setConnectionFactoryJndiName(String connectionFactoryJndiName)
    {
        this.connectionFactoryJndiName = connectionFactoryJndiName;
    }

    public boolean isJndiDestinations()
    {
        return jndiDestinations;
    }

    public void setJndiDestinations(boolean jndiDestinations)
    {
        this.jndiDestinations = jndiDestinations;
    }

    public boolean isForceJndiDestinations()
    {
        return forceJndiDestinations;
    }

    public void setForceJndiDestinations(boolean forceJndiDestinations)
    {
        this.forceJndiDestinations = forceJndiDestinations;
    }

    public boolean isDisableTemporaryReplyToDestinations()
    {
        return disableTemporaryReplyToDestinations;
    }

    public void setDisableTemporaryReplyToDestinations(boolean disableTemporaryReplyToDestinations)
    {
        this.disableTemporaryReplyToDestinations = disableTemporaryReplyToDestinations;
    }

    public boolean isReturnOriginalMessageAsReply()
    {
        return returnOriginalMessageAsReply;
    }

    public void setReturnOriginalMessageAsReply(boolean returnOriginalMessageAsReply)
    {
        this.returnOriginalMessageAsReply = returnOriginalMessageAsReply;
    }

    /**
     * @return Returns underlying connection factory properties.
     */
    public Map getConnectionFactoryProperties()
    {
        return connectionFactoryProperties;
    }

    /**
     * @param connectionFactoryProperties properties to be set on the underlying
     *                                    ConnectionFactory.
     */
    public void setConnectionFactoryProperties(Map connectionFactoryProperties)
    {
        this.connectionFactoryProperties = connectionFactoryProperties;
    }

    /**
     * A synonym for {@link #numberOfConcurrentTransactedReceivers}. Note that
     * it affects both transactional and non-transactional scenarios.
     *
     * @param count number of consumers
     */
    public void setNumberOfConsumers(int count)
    {
        this.numberOfConcurrentTransactedReceivers = count;
    }

    /**
     * A synonym for {@link #numberOfConcurrentTransactedReceivers}.
     *
     * @return number of consumers
     */
    public int getNumberOfConsumers()
    {
        return this.numberOfConcurrentTransactedReceivers;
    }

    public boolean isEmbeddedMode()
    {
        return embeddedMode;
    }

    public void setEmbeddedMode(boolean embeddedMode)
    {
        this.embeddedMode = embeddedMode;
    }

    public Boolean getSameRMOverrideValue()
    {
        return sameRMOverrideValue;
    }

    public void setSameRMOverrideValue(Boolean sameRMOverrideValue)
    {
        this.sameRMOverrideValue = sameRMOverrideValue;
    }

    public JmsSelectorFilter getSelector(ImmutableEndpoint endpoint)
    {
        for (MessageProcessor mp : endpoint.getMessageProcessors())
        {
            if (mp instanceof JmsSelectorFilter)
            {
                return (JmsSelectorFilter) mp;
            }
            else if (mp instanceof MessageFilter)
            {
                MessageFilter mf = (MessageFilter) mp;
                if (mf.getFilter() instanceof JmsSelectorFilter)
                {
                    return (JmsSelectorFilter) mf.getFilter();
                }
            }
        }

        return null;
    }

    @Override
    protected Session createOperationResource(ImmutableEndpoint endpoint) throws MuleException
    {
        try
        {
            return createSession(endpoint);
        }
        catch (JMSException e)
        {
            throw new DefaultMuleException(e);
        }
    }

    @Override
    protected Object getOperationResourceFactory()
    {
        return getConnection();
    }
}<|MERGE_RESOLUTION|>--- conflicted
+++ resolved
@@ -551,16 +551,12 @@
     protected void doConnect() throws Exception
     {
         connection = createConnection();
-<<<<<<< HEAD
-        if (isStarted())
-=======
         if ((connectionFactoryProperties != null) && !connectionFactoryProperties.isEmpty())
         {
             // apply connection factory properties
             BeanUtils.populateWithoutFail(connectionFactory, connectionFactoryProperties, true);
         }
         if (isStarted() || startOnConnect)
->>>>>>> 0c8fafa7
         {
             connection.start();
         }
