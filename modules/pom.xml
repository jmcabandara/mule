<?xml version="1.0" encoding="UTF-8"?>
<project xmlns="http://maven.apache.org/POM/4.0.0" xmlns:xsi="http://www.w3.org/2001/XMLSchema-instance"
         xsi:schemaLocation="http://maven.apache.org/POM/4.0.0 http://maven.apache.org/maven-v4_0_0.xsd">
    <modelVersion>4.0.0</modelVersion>
    <parent>
        <groupId>org.mule</groupId>
        <artifactId>mule</artifactId>
        <version>3.5.0-M3-SNAPSHOT</version>
    </parent>
    <groupId>org.mule.modules</groupId>
    <artifactId>mule-modules</artifactId>
    <packaging>pom</packaging>
    <name>Mule Modules</name>
    <description>Modules which extend the Mule Core but do not qualify as Transports</description>

    <properties>
        <licensePath>../LICENSE_HEADER.txt</licensePath>
    </properties>

    <modules>
        <module>atom</module>
        <module>annotations</module>
        <module>all-modules</module>
        <module>builders</module>
        <module>boot</module>
        <module>bpm</module>
<<<<<<< HEAD
        <module>btm</module>
=======
        <module>bti</module>
>>>>>>> c1c02c46
        <module>cxf</module>
        <module>devkit-support</module>
        <module>drools</module>
        <module>launcher</module>
        <module>client</module>
        <module>guice</module>
        <module>jaas</module>
        <module>jboss-transactions</module>
        <module>jbpm</module>
        <module>jersey</module>
        <module>json</module>
        <module>logging</module>
        <module>management</module>
        <module>ognl</module>
        <module>pgp</module>
        <module>reboot</module>
        <module>rss</module>
        <module>schedulers</module>
        <module>scripting</module>
        <module>spring-extras</module>
        <module>spring-config</module>
        <module>spring-security</module>
        <module>sxc</module>
        <module>tomcat</module>
        <module>xml</module>
    </modules>

    <build>
        <plugins>
            <plugin>
                <groupId>org.apache.maven.plugins</groupId>
                <artifactId>maven-site-plugin</artifactId>
                <configuration>
                    <skip>true</skip>
                    <skipDeploy>true</skipDeploy>
                </configuration>
            </plugin>
        </plugins>
    </build>

</project><|MERGE_RESOLUTION|>--- conflicted
+++ resolved
@@ -24,11 +24,7 @@
         <module>builders</module>
         <module>boot</module>
         <module>bpm</module>
-<<<<<<< HEAD
-        <module>btm</module>
-=======
         <module>bti</module>
->>>>>>> c1c02c46
         <module>cxf</module>
         <module>devkit-support</module>
         <module>drools</module>
