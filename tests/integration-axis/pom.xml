--- conflicted
+++ resolved
@@ -6,11 +6,7 @@
     <parent>
         <groupId>org.mule.tests</groupId>
         <artifactId>mule-tests</artifactId>
-<<<<<<< HEAD
         <version>4.0-SNAPSHOT</version>
-=======
-        <version>3.6.0-M1-SNAPSHOT</version>
->>>>>>> 966e058e
     </parent>
     <groupId>com.mulesoft.muleesb.tests</groupId>
     <artifactId>mule-tests-integration-axis</artifactId>
