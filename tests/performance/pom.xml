<?xml version="1.0" encoding="UTF-8"?>
<project xmlns="http://maven.apache.org/POM/4.0.0" xmlns:xsi="http://www.w3.org/2001/XMLSchema-instance" xsi:schemaLocation="http://maven.apache.org/POM/4.0.0 http://maven.apache.org/maven-v4_0_0.xsd">
    <modelVersion>4.0.0</modelVersion>
    <parent>
        <groupId>org.mule.tests</groupId>
        <artifactId>mule-tests</artifactId>
<<<<<<< HEAD
        <version>4.0-SNAPSHOT</version>
=======
        <version>3.6.0-M1-SNAPSHOT</version>
>>>>>>> 966e058e
    </parent>
    <artifactId>mule-tests-performance</artifactId>
    <packaging>jar</packaging>
    <name>Performance Tests</name>
    <description>Micro-benchmarks to test the performance of core Mule functionality</description>

    <properties>
        <licensePath>../../LICENSE_HEADER.txt</licensePath>
    </properties>

    <build>
        <plugins>
            <plugin>
                <groupId>org.apache.maven.plugins</groupId>
                <artifactId>maven-surefire-plugin</artifactId>
                <configuration>
                    <skip>${skipPerformanceTests}</skip>
                </configuration>
            </plugin>
        </plugins>
    </build>

    <dependencies>
        <!-- Unit tests -->        
        <dependency>
            <groupId>org.mule</groupId>
            <artifactId>mule-core</artifactId>
            <version>${project.version}</version>
            <scope>test</scope>
        </dependency>
        <dependency>
            <groupId>junit</groupId>
            <artifactId>junit</artifactId>
            <scope>test</scope>
        </dependency>
        <dependency>
            <groupId>org.mule</groupId>
            <artifactId>mule-core</artifactId>
            <version>${project.version}</version>
            <type>test-jar</type>
            <scope>test</scope>
        </dependency>
        <dependency>
            <groupId>org.mockito</groupId>
            <artifactId>mockito-all</artifactId>
            <scope>test</scope>
        </dependency>
        <dependency>
            <groupId>org.databene</groupId>
            <artifactId>contiperf</artifactId>
            <version>2.2.0</version>
            <scope>test</scope>
        </dependency>    
    </dependencies>
</project><|MERGE_RESOLUTION|>--- conflicted
+++ resolved
@@ -4,11 +4,7 @@
     <parent>
         <groupId>org.mule.tests</groupId>
         <artifactId>mule-tests</artifactId>
-<<<<<<< HEAD
         <version>4.0-SNAPSHOT</version>
-=======
-        <version>3.6.0-M1-SNAPSHOT</version>
->>>>>>> 966e058e
     </parent>
     <artifactId>mule-tests-performance</artifactId>
     <packaging>jar</packaging>
