/*
 * Copyright (c) MuleSoft, Inc.  All rights reserved.  http://www.mulesoft.com
 * The software in this package is published under the terms of the CPAL v1.0
 * license, a copy of which has been included with this distribution in the
 * LICENSE.txt file.
 */
package org.mule.test.integration.exceptions;

import static org.hamcrest.core.Is.is;
import static org.hamcrest.core.IsInstanceOf.instanceOf;
import static org.junit.Assert.assertThat;
import org.mule.api.MuleEvent;
import org.mule.api.construct.FlowConstruct;
import org.mule.api.exception.MessagingExceptionHandler;
import org.mule.exception.CatchMessagingExceptionStrategy;
import org.mule.tck.junit4.FunctionalTestCase;

import java.util.HashSet;
import java.util.Set;

import org.junit.Test;

public class DefaultExceptionStrategyTestCase extends FunctionalTestCase
{

    @Override
    protected String getConfigFile()
    {
        return "org/mule/test/integration/exceptions/default-exception-strategy.xml";
    }

    public static class CustomExceptionStrategy implements MessagingExceptionHandler
    {
<<<<<<< HEAD
=======
        private boolean enableNotifications = true;
        private String logException = "true";
>>>>>>> 9f6cbac4

        @Override
        public MuleEvent handleException(Exception exception, MuleEvent event)
        {
            return null;
        }

        public boolean isEnableNotifications()
        {
            return enableNotifications;
        }

        public void setEnableNotifications(boolean enableNotifications)
        {
            this.enableNotifications = enableNotifications;
        }

        public String getLogException()
        {
            return logException;
        }

        public void setLogException(String logException)
        {
            this.logException = logException;
        }
    }

    @Test
    public void testFlowAndServiceUseProperExceptionStrategy()
    {
        Set<MessagingExceptionHandler> usedExceptionStrategies = new HashSet<MessagingExceptionHandler>();

        FlowConstruct flowNoExceptionStrategy = muleContext.getRegistry().lookupFlowConstruct("flowNoExceptionStrategy");
        MessagingExceptionHandler flowNoExceptionStrategyExceptionListener = flowNoExceptionStrategy.getExceptionListener();
        assertThat(flowNoExceptionStrategyExceptionListener, instanceOf(CustomExceptionStrategy.class));
        assertThat(usedExceptionStrategies.add(flowNoExceptionStrategyExceptionListener), is(true));

        FlowConstruct flowExceptionStrategy = muleContext.getRegistry().lookupFlowConstruct("flowExceptionStrategy");
        MessagingExceptionHandler flowExceptionStrategyExceptionListener = flowExceptionStrategy.getExceptionListener();
        assertThat(flowExceptionStrategyExceptionListener, instanceOf(CatchMessagingExceptionStrategy.class));
        assertThat(usedExceptionStrategies.add(flowExceptionStrategyExceptionListener), is(true));

    }

}<|MERGE_RESOLUTION|>--- conflicted
+++ resolved
@@ -31,11 +31,8 @@
 
     public static class CustomExceptionStrategy implements MessagingExceptionHandler
     {
-<<<<<<< HEAD
-=======
         private boolean enableNotifications = true;
         private String logException = "true";
->>>>>>> 9f6cbac4
 
         @Override
         public MuleEvent handleException(Exception exception, MuleEvent event)
